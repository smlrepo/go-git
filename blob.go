package git

import (
<<<<<<< HEAD
	"bytes"
	"compress/zlib"
	sha "crypto/sha1"
	"fmt"
=======
>>>>>>> 3d9e7712
	"io"
)

type Blob struct {
	*TreeEntry
}

func (b *Blob) Data() (io.ReadCloser, error) {
	_, _, dataRc, err := b.ptree.repo.getRawObject(b.Id, false)
	if err != nil {
		return nil, err
	}
<<<<<<< HEAD
	b.data = data
	b.dataed = true
	return b.data, nil
}

func (b *Blob) Save(w io.Writer, compress bool) (string, error) {
	var data []byte
	buf := bytes.NewBuffer(data)
	header := fmt.Sprintf("blob %d\\0", len(b.data))
	_, err := buf.Write([]byte(header))
	if err != nil {
		return "", err
	}
	_, err = buf.Write(b.data)
	if err != nil {
		return "", err
	}
	if compress {
		var b bytes.Buffer
		c := zlib.NewWriter(&b)
		_, err = io.Copy(c, buf)
		if err != nil {
			return "", err
		}
		_, err = io.Copy(w, &b)
	} else {
		_, err = io.Copy(w, buf)
	}
	if err != nil {
		return "", err
	}

	return fmt.Sprintf("%x", sha.Sum(data)), nil
=======
	return dataRc, nil
>>>>>>> 3d9e7712
}<|MERGE_RESOLUTION|>--- conflicted
+++ resolved
@@ -1,15 +1,6 @@
 package git
 
-import (
-<<<<<<< HEAD
-	"bytes"
-	"compress/zlib"
-	sha "crypto/sha1"
-	"fmt"
-=======
->>>>>>> 3d9e7712
-	"io"
-)
+import "io"
 
 type Blob struct {
 	*TreeEntry
@@ -20,12 +11,10 @@
 	if err != nil {
 		return nil, err
 	}
-<<<<<<< HEAD
-	b.data = data
-	b.dataed = true
-	return b.data, nil
+	return dataRc, nil
 }
 
+/*
 func (b *Blob) Save(w io.Writer, compress bool) (string, error) {
 	var data []byte
 	buf := bytes.NewBuffer(data)
@@ -54,7 +43,4 @@
 	}
 
 	return fmt.Sprintf("%x", sha.Sum(data)), nil
-=======
-	return dataRc, nil
->>>>>>> 3d9e7712
-}+}*/